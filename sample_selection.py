from logging import getLogger
from os.path import dirname, join
from typing import Tuple

import numpy as np
import pandas as pd
from scipy.ndimage import gaussian_filter
from skimage.measure import label, regionprops_table
from tqdm import tqdm

<<<<<<< HEAD
from src.utils import (convert_to_minor_numeric_type, load_args, read_tiff, read_yaml)
=======
from src.io_operations import (fix_relative_paths, load_args, read_tiff,
                               read_yaml)
>>>>>>> c4328935

args = load_args(join(dirname(__file__), "args.yaml"))

logger = getLogger("__main__")

def set_same_class_at_component(label_img:np.ndarray):

    components_img = label(np.where(label_img>0, 1, 0))
    
    # remove component 0
    component_ids = np.unique(components_img)
    component_ids = component_ids[np.nonzero(component_ids)]

    for component_id in tqdm(component_ids):
        filter_component = components_img == component_id

        ids, counts = np.unique(label_img[filter_component], return_counts=True)

        most_commom_id = ids[np.argmax(counts)]

        label_img[filter_component] = most_commom_id
    


def get_components_stats(components_img: np.ndarray, label_img: np.ndarray):
    """
    Calculate various geometric and intensity statistics for connected components in an image.

    This function computes statistics such as area, convex area, bounding box area, extent, solidity, eccentricity,
    orientation, centroid, bounding box, label, and mean intensity (tree_type) for each connected component in the
    input image.

    Parameters
    ----------
    components_img : np.ndarray
        Image containing connected components represented by unique integer labels.
    label_img : np.ndarray
        Labeled image corresponding to the connected components in components_img.

    Returns
    -------
    pd.DataFrame
        DataFrame containing computed statistics for each connected component. The component labels are set as
        the index, and the "intensity_mean" column is renamed to "tree_type".

    Notes
    -----
    The input images are expected to have components labeled with unique integers. The resulting DataFrame
    includes geometric and intensity statistics for each labeled component.
    """

    properties = [
        "area",
        "convex_area",
        "bbox_area",
        "extent",
        "solidity",
        "eccentricity",
        "orientation",
        "centroid",
        "bbox",
        "label",
        "intensity_mean",
    ]

    components_stats = pd.DataFrame(
        regionprops_table(
            components_img, properties=properties, intensity_image=label_img
        )
    )
    # set component id as index
    components_stats.set_index("label", inplace=True)
    # tree_type
    components_stats.rename(columns={"intensity_mean": "tree_type"}, inplace=True)
    components_stats["tree_type"] = components_stats["tree_type"].astype(int)

    return components_stats



def remove_components_by_index(
    component_ids_to_remove: np.ndarray,
    components_img: np.ndarray,
    label_img: np.ndarray,
):
    """
    Remove components from labeled and component images by their indices.

    Given an array of component indices to be removed, this function sets the corresponding pixels in both the
    components_img and label_img arrays to zero, effectively removing the specified components.

    Parameters
    ----------
    component_ids_to_remove : np.ndarray
        Array of component indices to be removed.
    components_img : np.ndarray
        Image containing connected components represented by unique integer labels.
    label_img : np.ndarray
        Labeled image corresponding to the connected components in components_img.

    Returns
    -------
    None

    Notes
    -----
    This function modifies the input arrays components_img and label_img in place by setting the pixels
    corresponding to the specified component indices to zero.
    """
    
    id_selection = np.argwhere(np.isin(components_img, component_ids_to_remove))
    
    components_img[id_selection[:, 0], id_selection[:, 1]] = 0
    label_img[id_selection[:, 0], id_selection[:, 1]] = 0
    


def get_labels_delta(
    old_label_img: np.ndarray, new_label_img: np.ndarray
) -> np.ndarray:
    """Get the components labels that are in the new image but not in the old image

    Parameters
    ----------
    old_label_img : np.array
        New image map with the label classes (tree type)

    new_label_img : np.array
        New image map with the label classes (tree type)

    """
    
    # Give numbers to each individual component on image
    new_components_img = label(new_label_img)
    old_components_img = label(old_label_img)

    # Select the components in new_img that have some shared pixel with the old_label_img
    new_components_in_old  = np.unique( 
        new_components_img[(old_components_img > 0)]
    )
    new_components_in_old = new_components_in_old[np.nonzero(new_components_in_old)]
    # Select the components in new_img that doesnt have any share pixel with old_label
    new_components_only_in_new = np.unique(
        new_components_img[~np.isin(new_components_img, new_components_in_old) & (new_components_img!=0)]
    )

    # Create a label delta img with components that doenst have any pixel in old_segmentation
    label_delta = np.where(np.isin(new_components_img, new_components_only_in_new), new_label_img, 0)
    
    # Select the components in new_label_img that share only 10% of the pixels with the old_segmentation
    for idx in tqdm(new_components_in_old):
        component_mask = new_components_img == idx
        # if more than 90% of the area is empty it will be added to the new predicted sample
        if np.mean(old_components_img[component_mask] == 0) > 0.9:
            
            # count labels
            unique_labels, count_labels = np.unique(
                new_label_img[component_mask &  (new_label_img > 0)], return_counts=True
            )

            # get value of class with higher count
            class_common_idx = np.argmax(count_labels)
            class_common = unique_labels[class_common_idx]

            label_delta[component_mask] = class_common

    return label_delta


def get_label_intersection(
    old_label_img: np.ndarray, new_label_img: np.ndarray
)-> np.ndarray:
    """Get the labels from the new_label_img that are in the old_components_img

    Parameters
    ----------
    old_label_img : np.ndarray
        Segmentation predicted by the previous iteration

    new_label_img : np.ndarray
        Segmentation predicted

    Returns
    ---------
        The labels from the new segmentation that are in the old_components_img
    """
    
    old_components_img = label(old_label_img)
    new_components_img = label(new_label_img)

    label_intersection = np.zeros_like(new_components_img)

    components_to_iter = np.unique(new_components_img)
    components_to_iter = components_to_iter[np.nonzero(components_to_iter)]

    print("Getting the intersection between the old and new segmentation")
    for idx in tqdm(components_to_iter):
        component_mask = new_components_img == idx
        
        # if more than 90% of the area is filled it will be added to the intersection sample
        if np.mean(old_components_img[component_mask] == 0) < 0.9:
            
            # count labels
            unique_labels, count_labels = np.unique(
                new_label_img[(component_mask) & (new_label_img > 0)], 
                return_counts=True
            )

            # get value of class with higher count
            class_common = unique_labels[np.argmax(count_labels)]

            label_intersection[component_mask] = class_common

    return label_intersection



def filter_components_by_geometric_property(label_img:np.ndarray, low_limit:float, high_limit:float, property = "area"):
    """
    Filter components in a labeled image based on geometric properties.

    This function selects components whose geometric property (such as area) falls outside the specified
    range defined by the low_limit and high_limit parameters.

    Parameters
    ----------
    label_img : np.ndarray
        Labeled image containing connected components.
    low_limit : float
        Lower limit for the geometric property. Components with property values below this limit will be removed.
    high_limit : float
        Upper limit for the geometric property. Components with property values above this limit will be removed.
    property : str, optional
        The geometric property to use for filtering (default is "area").

    Returns
    -------
    None

    Notes
    -----
    This function modifies the input labeled image in place by removing components that do not meet
    the specified geometric property criteria.
    """

    components_img = label(label_img)

    stats_label_data = get_components_stats(components_img, label_img).reset_index()

    filter_property = (stats_label_data[property] < low_limit) | (stats_label_data[property] > high_limit)

    component_ids_to_remove = stats_label_data[filter_property]['label'].astype(int).values

    remove_components_by_index(
        component_ids_to_remove = component_ids_to_remove,
        components_img = components_img,
        label_img = label_img
    )



def select_n_labels_by_class(pred_labels:np.ndarray, samples_by_class:int = 5):

    components_pred_map = label(pred_labels)
    
    delta_stats = get_components_stats(components_pred_map, pred_labels)
    
    # random shufle dataframe
    delta_stats = delta_stats.sample(frac=1, random_state=0)
    
    # sample components
    selected_samples = delta_stats.groupby("tree_type").head(samples_by_class)

    # component_ids_to_remove = stats_pred_data[filter_area]["label"]

    # remove selected components
    delta_stats.drop(index=selected_samples.index, inplace=True)

    # remove inplace
    remove_components_by_index(
        component_ids_to_remove = delta_stats.index.astype(int),
        components_img = components_pred_map,
        label_img = pred_labels
    )




def filter_components_by_mask(pred_map:np.ndarray):
    """Remove labels and components out of the mask.tif area

    Parameters
    ----------
    data_path : str
        Path to the data folder
    pred_map : np.ndarray
        The labels map from the current iteration.
    """
    
    mask = read_tiff(args["mask_path"])
    
    if not mask.dtype == "bool":
        mask = np.where(mask > 0, False, True)

    # Skip the mask filter if the mask array is entirely False
    if np.sum(mask) == 0:
        return

    components_pred_map = label(pred_map)
    
    # Components with some peace out the mask
    components_to_check = np.unique(components_pred_map[mask])
    components_to_check = components_to_check[np.nonzero(components_to_check)]
    
    print("Filtering components out of the area of the experiment")
    for component in tqdm(np.unique(components_to_check)):

        component_filter = components_pred_map==component
        
        area_out_mask = np.mean( mask[component_filter])
        
        # if more than 20% of the component is out, remove it
        if area_out_mask >= 0.20:
            pred_map[component_filter] = 0
            components_pred_map[component_filter] = 0



def join_labels_set(high_priority_labels:np.ndarray, low_priority_labels:np.ndarray, overlap_limit:int=0.05) -> np.ndarray:
    """Join the high priority labels with the low priority labels based on the components area
    The join doesnt overlap the component or cut any component by the other\n
    If there is an overlap, the component from the high priority labels is kept

    Parameters
    ----------
    high_priority_labels : np.ndarray
        The image arrary with the segmentation labels with high priority.

    low_priority_labels : np.ndarray
        The image arrary with the segmentation labels with low priority.
    
    overlap_limit : float
        The limit of the overlap between the components
        If there is an overlap between the components lower than the limit
        the component from low priority labels is added to the high priority labels

    Returns
    -------
    np.ndarray
        The image arrary with the segmentation labels with high and low priority.
    """

    labels_union = high_priority_labels.copy()
    
    # get low priority components
    low_priority_comp = label(low_priority_labels)
    
    low_components_in_high = np.unique(low_priority_comp[(low_priority_comp>0) & (high_priority_labels>0) ])
    
    low_components_not_in_high = np.unique(low_priority_comp[~np.isin(low_priority_comp,low_components_in_high)])
    low_components_not_in_high = low_components_not_in_high[np.nonzero(low_components_not_in_high)]
    
    # Joining the components that doesnt have intersection
    labels_union = np.where(
        np.isin(low_priority_comp, low_components_not_in_high), 
        low_priority_labels, 
        high_priority_labels
    )

    # Adding the components with intersection
    for component in tqdm(np.unique(low_components_in_high)):
        
        component_mask = low_priority_comp==component

        overlap = np.mean(high_priority_labels[component_mask]>0)

        # If the overlap is lower than the limit, add the component to the labels union
        if overlap < overlap_limit:
            low_id = low_priority_labels[component_mask]
            
            low_id = np.unique(low_id[np.nonzero(low_id)])[0]
            
            labels_union[component_mask] = low_id

    
    return labels_union


def filter_map_by_depth_prob(pred_map:np.ndarray, prob_map:np.ndarray, depth_map:np.ndarray,  prob_thr:str, depth_thr:float,)->np.ndarray:
    """
    Filter a prediction map by the probability map.

    Parameters
    ----------
    pred_map:np.ndarray
        A 2D matrix with the class prediction, based on the class with highest confidence.
    prob_map : np.ndarray
        A 2D Probability map with the probability of the class with the highest model confidence
    depth_map : np.ndarray
        A 2D distance map with model the prediction
    prob_thr : str
        Prob threshold to select high confidence objects
    depth_thr : float
        Depth threshold to define the tree contours

    Returns
    -------
    np.ndarray
        Filtered image
    """
    # create a local copy for array
    pred_map = pred_map.copy()
    
    # Smothing the contours of depth_map
    depth_gauss = gaussian_filter(depth_map, sigma = 9)

    # Smothing the contours of prob_map
    prob_gauss = gaussian_filter(prob_map, sigma = 9)

    # Selection the image
    pred_map = np.where((depth_gauss > depth_thr) & (prob_gauss > prob_thr), pred_map, 0)

    return pred_map



def select_good_samples(old_pred_map:np.ndarray,
                        new_pred_map:np.ndarray, 
                        new_prob_map:np.ndarray, 
                        new_depth_map:np.ndarray,
                        ) -> np.ndarray:
    """
    Selects high-quality samples based on model outputs.

    Parameters
    ----------
    old_pred_map : np.ndarray
        Segmentation map from the previous iteration with tree type labels.
    new_pred_map : np.ndarray
        New segmentation map with tree type labels.
    new_prob_map : np.ndarray
        Confidence/probability map corresponding to the new segmentation.
    new_depth_map : np.ndarray
        Depth map predicted by the auxiliary task of the model.

    Returns
    -------
    np.ndarray
        New segmentation map with the selected high-quality samples.
    """

    new_pred_map = new_pred_map.copy()
    
    # filter components too small or too large
    filter_components_by_geometric_property(new_pred_map, 
                                            low_limit = 25_000, 
                                            high_limit = np.inf, # high limit area
                                            property = "area")
    
    filter_components_by_mask(new_pred_map)
    
    # Calculate main metrics of each tree
    comp_old_pred = label(old_pred_map)
    comp_old_stats = get_components_stats(comp_old_pred, old_pred_map).reset_index()

    comp_old_stats = comp_old_stats.groupby("tree_type").agg(
        {"extent":"median", 
        "solidity":"median", 
        "eccentricity":"median", 
        "area":"median"
        }
    )

    comp_old_stats.columns  = "ref_" + comp_old_stats.columns 

    # Get metrics about the new labels
    comp_new_pred = label(new_pred_map)
    comp_new_stats =  get_components_stats(comp_new_pred, new_pred_map).reset_index()
    
    # Join data from the last with the new one
    comp_new_stats = comp_new_stats.merge(comp_old_stats, on = "tree_type", how = "left")

    comp_new_stats["dist_area"] =  np.abs(comp_new_stats["area"] - comp_new_stats["ref_area"])/comp_new_stats["ref_area"]
    comp_new_stats["diff_area"] =  (comp_new_stats["area"] - comp_new_stats["ref_area"])/comp_new_stats["ref_area"]

    comp_new_stats["diff_soli"] =  (comp_new_stats["solidity"] - comp_new_stats["ref_solidity"])
    
    median_filter = (((comp_new_stats["diff_area"] <= 0.7) & (comp_new_stats["diff_area"] >= -0.3)) & (comp_new_stats["diff_soli"] >= -0.05))

    # Select componentes based on some metrics
    selected_comp = comp_new_stats[median_filter].copy()

    new_pred_map =  np.where(np.isin(comp_new_pred, selected_comp["label"].unique()), new_pred_map, 0)

    return new_pred_map



def get_new_segmentation_sample(ground_truth_map:np.ndarray, 
                                old_selected_labels:np.ndarray,
                                old_all_labels:np.ndarray,
                                new_pred_map:np.ndarray, 
                                new_prob_map:np.ndarray, 
                                new_depth_map:np.ndarray, 
                                prob_thr:float,
                                depth_thr:float)->Tuple[np.ndarray, np.ndarray, np.ndarray]:
    """ Get the new segmentation sample based on the segmentation from the last iteration and the new segmentation prediction set
    
    Parameters
    ----------
    old_pred_map : np.ndarray
        Segmentation map from the last iteration with tree two labels
    new_pred_map : np.ndarray
        New segmentation map with tree type labels
    new_prob_map : np.ndarray
        New segmentation map with confidence/probability at each pixel
    new_depth_map : np.ndarray
        New depth map predicted by the auxiliar task of the model
    Returns
    -------
    all_labes_set : np.array
        New segmentation map with tree type labels with all components with confidence higher than 0.90

    selected_labels_set : np.array
        The same set as all_labels_set but with some filters applied to minimize unbalanced classes problem
    """
    
    # set labels at the same scale as ground truth labels
    new_pred_map += 1
    
    logger.info(f"Filtering the components with distance map >= {depth_thr} and prob >= {prob_thr}")

    new_pred_map = filter_map_by_depth_prob(new_pred_map, 
                                            new_prob_map, 
                                            new_depth_map, 
                                            prob_thr,
                                            depth_thr)
    
    logger.info("Selecting the samples with good aspects")
    new_pred_map = select_good_samples(
        old_all_labels,
        new_pred_map,
        new_prob_map,
        new_depth_map
    )
    new_pred_map = convert_to_minor_numeric_type(new_pred_map)
    
    # Join all labels set with new prediction
    logger.info("Joining the old and new components")
    new_labels_set = join_labels_set(new_pred_map, old_all_labels)
    new_labels_set = convert_to_minor_numeric_type(new_labels_set)


    logger.info("Getting the new components")
    # Select components that are in new but not in old
    delta_label_map = get_labels_delta(old_label_img = old_selected_labels, 
                                       new_label_img = new_labels_set)
    delta_label_map = convert_to_minor_numeric_type(delta_label_map)


    unbalanced_delta = delta_label_map.copy()
    unbalanced_delta = convert_to_minor_numeric_type(unbalanced_delta)

    logger.info("Selecting 5 components by tree_type")
    select_n_labels_by_class(
        delta_label_map,
        samples_by_class = 5
    )


    logger.info("Getting the components that are in the old and new segmentation")
    # get the new predicted shapes for components from old segmentation
    intersection_label_map = get_label_intersection(old_label_img = old_selected_labels, 
                                                    new_label_img = new_labels_set)
    intersection_label_map = convert_to_minor_numeric_type(intersection_label_map)


    logger.info("Getting the old components but with the updated shape")
    # join updated shapes with the old ones that were not updated
    old_selected_labels_updated = join_labels_set(intersection_label_map, old_selected_labels, 0.10 )
    old_selected_labels_updated = convert_to_minor_numeric_type(old_selected_labels_updated)

    logger.info("Joining the old components updated shape with the new selected components")
    # join the old labels set with the new labels. balanced sample addition
    selected_labels_set = join_labels_set(delta_label_map, old_selected_labels_updated, 0.10 )
    selected_labels_set = convert_to_minor_numeric_type(selected_labels_set)
    
    logger.info('Joining the selected components with the original groud_truth train set')
    # Adding the ground truth segmentation
    selected_labels_set = join_labels_set(ground_truth_map, selected_labels_set, 0.01 )
    selected_labels_set = convert_to_minor_numeric_type(selected_labels_set)


    logger.info("Joining the old components updated shape with the new components")
    # join the old labels set with the new labels. unbalanced sample addition
    all_labels_set = join_labels_set(unbalanced_delta, old_selected_labels_updated, 0.10)
    all_labels_set = convert_to_minor_numeric_type(all_labels_set)

    logger.info('Joining the new components with the original groud_truth train set')
    # Adding the ground truth segmentation
    all_labels_set = join_labels_set(ground_truth_map, all_labels_set, 0.01)
    all_labels_set = convert_to_minor_numeric_type(all_labels_set)

    return all_labels_set, selected_labels_set



if __name__ == "__main__":
    import matplotlib.pyplot as plt
    args = read_yaml("args.yaml")
    ROOT_PATH = dirname(__file__)
    
    version_folder = join(ROOT_PATH, "2.8.2_version_data")
    input_data_folder = join(ROOT_PATH, "amazon_input_data")

    gt_map = read_tiff(f"{input_data_folder}/segmentation/train_set.tif")

    test_gt_map = read_tiff(f"{input_data_folder}/segmentation/train_set.tif")
    
    old_all_labels = read_tiff(f"{version_folder}/iter_001/new_labels/all_labels_set.tif")

    old_selected_labels = read_tiff(f"{version_folder}/iter_001/new_labels/selected_labels_set.tif")
                               
    new_pred_map = read_tiff(f"{version_folder}/iter_002/raster_prediction/join_class_0.6.TIF")

    new_prob_map = read_tiff(f"{version_folder}/iter_002/raster_prediction/join_prob_0.6.TIF")

    depth_predicted = read_tiff(f"{version_folder}/iter_001/raster_prediction/depth_0.6.TIF")
    
    all_labels_set, selected_labels_set =  get_new_segmentation_sample(old_selected_labels = old_selected_labels,
                                                                       old_all_labels = old_all_labels,

                                                                       new_pred_map = new_pred_map,
                                                                       new_prob_map = new_prob_map,
                                                                       new_depth_map = depth_predicted,
                                                                       
                                                                       ground_truth_map = gt_map,
                                                                       
                                                                       prob_thr=0.7,
                                                                       depth_thr=0.1
                                                                       )
    
    print("Ok")<|MERGE_RESOLUTION|>--- conflicted
+++ resolved
@@ -8,12 +8,10 @@
 from skimage.measure import label, regionprops_table
 from tqdm import tqdm
 
-<<<<<<< HEAD
-from src.utils import (convert_to_minor_numeric_type, load_args, read_tiff, read_yaml)
-=======
 from src.io_operations import (fix_relative_paths, load_args, read_tiff,
                                read_yaml)
->>>>>>> c4328935
+
+from src.utils import convert_to_minor_numeric_type
 
 args = load_args(join(dirname(__file__), "args.yaml"))
 
